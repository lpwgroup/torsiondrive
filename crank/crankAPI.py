#!/usr/bin/env python
# -*- coding: utf-8 -*-

from __future__ import print_function
import os, shutil, json, pickle
from collections import defaultdict
import numpy as np
from crank.DihedralScanner import DihedralScanner, get_geo_key
from crank.QMEngine import QMEngine
from crank.PriorityQueue import PriorityQueue
from geometric.molecule import Molecule

# extend the DihedralScanner to allow repeating the previous scan process
def repeat_scan_process(self):
    self.push_initial_opt_tasks()
    if len(self.opt_queue) == 0:
        print("No tasks in opt_queue! Exiting..")
        return
    # make sure we're in the rootpath
    os.chdir(self.rootpath)
    self.refined_grid_ids = set()
    self.running_job_path_info = dict()
    self.current_finished_job_results = PriorityQueue()
    # start the iteration from beginning
    while True:
        # print current status
        if self.verbose:
            if len(self.dihedrals) == 2:
                print(self.draw_ramachandran_plot())
            else:
                print(self.draw_ascii_image())
        # this function will try to read cache and decide if new jobs needs to run
        self.launch_opt_jobs()
        # Break if any job was not found in the current cache
        if len(self.running_job_path_info) > 0:  break
        # If all jobs found in the current iteration, parse the results
        current_best_grid_m = dict()
        while len(self.current_finished_job_results) > 0:
            m, grid_id = self.current_finished_job_results.pop()
            if grid_id not in current_best_grid_m or m.qm_energies[0] < current_best_grid_m[grid_id].qm_energies[0]:
                current_best_grid_m[grid_id] = m
        # we only want refined results in current iteration to show in draw_ramachandran_plot()
        self.refined_grid_ids = set()
        # compare the best results between current iteration and all previous iterations
        newly_updated_grid_m = []
        for grid_id, m in current_best_grid_m.items():
            if grid_id not in self.grid_energies:
                if self.verbose:
                    print("First energy for grid_id %s = %f" % (str(grid_id), m.qm_energies[0]))
                self.grid_energies[grid_id] = m.qm_energies[0]
                self.grid_final_geometries[grid_id] = m.xyzs[0]
                newly_updated_grid_m.append((grid_id, m))
            elif m.qm_energies[0] < self.grid_energies[grid_id] - self.energy_decrease_thresh:
                if self.verbose:
                    print("Energy for grid_id %s decreased from %f to %f" % (str(grid_id), self.grid_energies[grid_id], m.qm_energies[0]))
                self.grid_energies[grid_id] = m.qm_energies[0]
                self.grid_final_geometries[grid_id] = m.xyzs[0]
                newly_updated_grid_m.append((grid_id, m))
                # we record the refined_grid_ids here to be printed as green tiles in draw_ramachandran_plot()
                self.refined_grid_ids.add(grid_id)
        # create new tasks for each newly_updated_grid_m
        for grid_id, m in newly_updated_grid_m:
            # every neighbor grid point will get one new task
            for neighbor_gid in self.grid_neighbors(grid_id):
                task = m, grid_id, neighbor_gid
                # all jobs are pushed with the same priority for now, can be adjusted here
                self.opt_queue.push(task)
        # check if all jobs finished
        if len(self.opt_queue) == 0 and len(self.running_job_path_info) == 0:
            print("All optimizations converged at lowest energy. Job Finished!")
            break

DihedralScanner.repeat_scan_process = repeat_scan_process

def rebuild_task_cache(grid_status, scanner):
    """
    Take a dictionary of finished optimizations, rebuild task_cache dictionary
    This function mimics the DihedralScanner.restore_task_cache()

    Parameters:
    ------------
    grid_status = dict(), key is the grid_id, value is a list of job_info. Each job_info is a tuple of (start_geo, end_geo, end_energy).
        * Note: The order of the job_info is important when reproducing the same scan procedure.
    scanner: a DihedralScanner object that has been initialized with dihedrals and grid_spacing attributes

    Returns: None
    ------------
    Upon finish, the new folder 'opt_tmp' will be created, with many empty folders corrsponding to the finished jobs.
    scanner.task_cache will be populated with correct information for repreducing the entire scan process.
    """
    # make sure we're in the root path of scanner
    os.chdir(scanner.rootpath)
    # remove current opt_tmp if exist
    opt_tmp = scanner.tmp_folder_name
    if os.path.isdir(opt_tmp):
        shutil.rmtree(opt_tmp)
    # create a new opt_tmp folder structure
    scanner.create_tmp_folder()
    # rebuild the cache
    for grid_id, job_info_list in grid_status.items():
        tname = 'gid_' + '_'.join('%+04d' % gid for gid in grid_id)
        tmp_folder_path = os.path.join(scanner.tmp_folder_name, tname)
        for i_job, job_info in enumerate(job_info_list):
            job_path = os.path.join(tmp_folder_path, str(i_job+1))
            os.mkdir(job_path) # empty folder created to mimic the restart behavior
            (start_geo, end_geo, end_energy) = job_info
            job_geo_key = get_geo_key(start_geo)
            scanner.task_cache[grid_id][job_geo_key] = (end_geo, end_energy, job_path)

def get_next_jobs(current_state, verbose=False):
    """
    Take current scan state and generate the next set of optimizations.
    This function will create a new DihedralScanner object and read all information from current_state,
    then reproduce the entire scan from the beginning, finish all cached ones, until a new job is not found in the cache.
    Return a list of new jobs that needs to be finished for the current iteration

    Input:
    -------
    current_state: dict, e.g. {
            'dihedrals': [[0,1,2,3], [1,2,3,4]] ,
            'grid_spacing': [30, 30],
            'elements': ['H', 'C', 'O', ...]
            'init_coords': [geo1, geo2, ..]
            'grid_status': {(30, 60): [(start_geo, end_geo, end_energy), ..], ...}
        }


    Output:
    -------
    next_jobs: dict(), key is the target grid_id, value is a list of new_job. Each new_job is represented by its start_geo
        * Note: the order of new_job should correspond to the finished job_info.
    ]
    """
    dihedrals = current_state['dihedrals']
    grid_spacing = current_state['grid_spacing']
    # rebuild the init_coords_M molecule object
    init_coords_M = Molecule()
    init_coords_M.elem = current_state['elements']
<<<<<<< HEAD
    init_coords_M.xyzs = list(map(np.array, current_state['init_coords']))
=======
    init_coords_M.xyzs = current_state['init_coords']
>>>>>>> 204c3721
    init_coords_M.build_topology()
    # create a new scanner object
    scanner = DihedralScanner(QMEngine(), dihedrals, grid_spacing, init_coords_M, verbose)
    # rebuild the task_cache for scanner
    rebuild_task_cache(current_state['grid_status'], scanner)
    # run the scanner until some calculation is not found in cache
    scanner.repeat_scan_process()
    # save the new jobs from scanner
    next_jobs = defaultdict(list)
    # we define the order of running jobs based on the path
    job_paths = sorted(scanner.running_job_path_info.keys())
    for job_path in job_paths:
        m, from_grid_id, to_grid_id = scanner.running_job_path_info[job_path]
        next_jobs[to_grid_id].append(m.xyzs[0])
    return next_jobs


def current_state_json_dump(current_state, jsonfilename):
    """ Dump a state to a JSON file """
    json_state = current_state.copy()
    json_state['init_coords'] = [c.ravel().tolist() for c in current_state['init_coords']]
    json_state['grid_status'] = dict()
    for grid_id, grid_jobs in current_state['grid_status'].items():
        grid_id_str = ','.join(map(str, grid_id))
        new_grid_jobs = []
        for start_geo, end_geo, end_energy in grid_jobs:
            new_grid_jobs.append([start_geo.ravel().tolist(), end_geo.ravel().tolist(), end_energy])
        json_state['grid_status'][grid_id_str] = new_grid_jobs
    with open(jsonfilename, 'w') as outfile:
        json.dump(json_state, outfile, indent=2)

def current_state_json_load(jsonfilename):
    """ Load a state from JSON file """
    with open(jsonfilename) as infile:
        json_state = json.load(infile)
    natoms = len(json_state['elements'])
    # convert geometries into correct numpy format
    init_coords = [np.array(c, dtype=float).reshape(natoms, 3) for c in json_state['init_coords']]
    json_state['init_coords'] = init_coords
    # convert grid_status into dictionary
    grid_status = dict()
    for grid_id, grid_jobs in json_state['grid_status'].items():
        new_grid_id = tuple(int(i) for i in grid_id.split(','))
        new_grid_jobs = []
        for start_geo, end_geo, end_energy in grid_jobs:
            # convert to numpy array, shape should match here
            start_geo = np.array(start_geo, dtype=float).reshape(natoms,3)
            end_geo = np.array(end_geo, dtype=float).reshape(natoms,3)
            new_grid_jobs.append([start_geo, end_geo, end_energy])
        grid_status[new_grid_id] = new_grid_jobs
    json_state['grid_status'] = grid_status
    return json_state

def next_jobs_json_dump(next_jobs, jsonfilename):
    """ Dump the next_jobs dictionary to a json file """
    json_next_jobs = dict()
    for grid_id, new_job_list in next_jobs.items():
        grid_id_str = ','.join(map(str, grid_id))
        json_job_list = [new_job_geo.ravel().tolist() for new_job_geo in new_job_list]
        json_next_jobs[grid_id_str] = json_job_list
    with open(jsonfilename, 'w') as outfile:
        json.dump(json_next_jobs, outfile, indent=2)


def main():
    import argparse, sys
    parser = argparse.ArgumentParser(description="Take a scan state and return the next set of optimizations", formatter_class=argparse.ArgumentDefaultsHelpFormatter)
    parser.add_argument('statefile', help='File contains the current state. Support JSON or pickle format')
    parser.add_argument('-v', '--verbose', action='store_true', default=False, help='Print more information while running.')
    args = parser.parse_args()

    # print input command for reproducibility
    print(' '.join(sys.argv))

    ext = os.path.splitext(args.statefile)[1].lower()
    if ext == '.json':
        use_json = True
    elif ext == '.pickle':
        use_json = False
    else:
        raise ValueError("File extension not recognized. Please use .json or .pickle")

    if use_json:
        # we use a parser here because json does not support tuple key or numpy array
        current_state = current_state_json_load(args.statefile)
    else:
        with open(args.statefile, 'rb') as infile:
            current_state = pickle.load(infile)

    next_jobs = get_next_jobs(current_state, verbose=args.verbose)
    if len(next_jobs) > 0:
        print("Number of jobs to run next for each grid id")
        for grid_id in next_jobs.keys():
            print("%-20s %10d" % (str(grid_id), len(next_jobs[grid_id])))
        if use_json:
            next_jobs_json_dump(next_jobs, 'next_jobs.json')
            print("Information for next set of jobs is dumped to next_jobs.json")
        else:
            with open('next_jobs.pickle', 'wb') as outfile:
                pickle.dump(next_jobs, outfile)
            print("Information for next set of jobs is dumped to next_jobs.pickle")

if __name__ == "__main__":
    main()<|MERGE_RESOLUTION|>--- conflicted
+++ resolved
@@ -136,11 +136,7 @@
     # rebuild the init_coords_M molecule object
     init_coords_M = Molecule()
     init_coords_M.elem = current_state['elements']
-<<<<<<< HEAD
-    init_coords_M.xyzs = list(map(np.array, current_state['init_coords']))
-=======
     init_coords_M.xyzs = current_state['init_coords']
->>>>>>> 204c3721
     init_coords_M.build_topology()
     # create a new scanner object
     scanner = DihedralScanner(QMEngine(), dihedrals, grid_spacing, init_coords_M, verbose)
