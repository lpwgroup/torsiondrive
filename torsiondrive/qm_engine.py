import os
import subprocess

import numpy as np
from collections import OrderedDict
from geometric.nifty import uncommadash
from geometric.molecule import Molecule
from copy import deepcopy

def check_all_float(iterable):
    try:
        [float(i) for i in iterable]
        return True
    except ValueError:
        return False

def constraint_match(cons_type, cons_spec, indices):
    """ Check to see if a string-specified constraint matches a set of provided zero-based indices. """
    s = cons_spec.split()
    if cons_type in ['bond', 'distance']:
        sMatch = [int(i)-1 for i in s[:2]]
        if len(indices) != 2: return False
        elif tuple(sMatch) == tuple(indices): return True
        elif tuple(sMatch[::-1]) == tuple(indices): return True
        else: return False
    elif cons_type == 'angle':
        sMatch = [int(i)-1 for i in s[:3]]
        if len(indices) != 3: return False
        elif tuple(sMatch) == tuple(indices): return True
        elif tuple(sMatch[::-1]) == tuple(indices): return True
        else: return False
    elif cons_type == 'dihedral':
        # Dihedrals should "match" if the two middle atoms are the same
        sMatch = [int(i)-1 for i in s[:4]]
        if len(indices) != 4: return False
        elif (sMatch[1], sMatch[2]) == (indices[1], indices[2]): return True
        elif (sMatch[1], sMatch[2]) == (indices[2], indices[1]): return True
        else: return False
    elif cons_type == 'xyz':
        sMatch = uncommadash(cons_spec)
        if sMatch == sorted(indices): return True
        elif len(indices) == 4 and indices[0] in sMatch and indices[3] in sMatch: return True
        else: return False
    else:
        raise RuntimeError("Problem detected with user-supplied extra constraints")
        
def make_constraints_dict(constraints_string, exclude=[]):
    """ Create an ordered dictionary with constraints specification. 
    
    Parameters
    ----------
    constraints_string: str
        String-formatted constraint specification consistent with geomeTRIC constraints.txt
    exclude: list, optional
        A list of zero-based constraint atom indices (e.g. dihedrals to be scanned over)
        which should not be included in this dictionary
    """  
    constraints_mode = None
    constraints_dict = OrderedDict([('freeze', []),('set', [])])
    for line in constraints_string.split('\n'):
        # Ignore anything after a comment
        line = line.split('#')[0].lower().strip()
        if len(line) == 0: continue
        if line.startswith('$'):
            if line == '$freeze':
                constraints_mode = 'freeze'
            elif line == '$set':
                constraints_mode = 'set'
            elif line == '$end':
                constraints_mode = None
            elif line == '$scan':
                raise RuntimeError('Additional $scan constraints are not allowed')
            else:
                raise RuntimeError('Unrecognized token starting with $')
        else:
            if constraints_mode == None:
                print('ERROR: ', line)
                raise RuntimeError('Trying to read the above constraint line, but constraint mode is not set')
            else:
                spec_tuple = tuple(line.split())
<<<<<<< HEAD
                if spec_tuple[0] not in ['bond','angle','dihedral','xyz']:
                    raise RuntimeError('Only bond, angle, and dihedral, xyz constraints are supported')
=======
                if spec_tuple[0] not in ['bond','distance','angle','dihedral']:
                    raise RuntimeError('Only bond, angle, and dihedral constraints are supported')
>>>>>>> c8a30c28
                if any([constraint_match(spec_tuple[0], ' '.join(spec_tuple[1:]), excl) for excl in exclude]): continue
                constraints_dict[constraints_mode].append(spec_tuple)
    return constraints_dict

class QMEngine(object):
    def __init__(self, input_file=None, work_queue=None, native_opt=False, extra_constraints=None):
        self.temp_type = None # will be set to either "gradient" or "optimize" later
        self.work_queue = work_queue
        self.native_opt = native_opt
        self.extra_constraints = extra_constraints
        self.rootpath = os.getcwd()
        if input_file is not None:
            self.load_input(input_file)
        else:
            self.M = Molecule()

    def load_input(self, input_file):
        raise NotImplementedError

    def set_dihedral_constraints(self, dihedral_idx_values):
        """
        set arbitrary number of dihedrals to be constrained
        input:
        -------
        dihedral_idx_values: list of (id1, id2, id3, id4, value), where id are atom indices
        example: dihedral_idx_values = [(1,2,3,4,90), (2,3,4,5,100)]
        """
        assert isinstance(dihedral_idx_values, list) or isinstance(dihedral_idx_values, tuple)
        assert len(dihedral_idx_values) > 0
        assert len(dihedral_idx_values[0]) == 5
        self.dihedral_idx_values = dihedral_idx_values

    def write_constraints_txt(self):
        """ write a constraints.txt file for geomeTRIC """
        if self.extra_constraints is None:
            with open('constraints.txt', 'w') as outfile:
                outfile.write("$set\n")
                for d1, d2, d3, d4, v in self.dihedral_idx_values:
                    # geomeTRIC use atomic index starting from 1
                    outfile.write("dihedral %d %d %d %d %f\n" % (d1+1, d2+1, d3+1, d4+1, v))
        else:
            constraints_string = ''
            for key, value_list in self.extra_constraints.items():
                if key == 'freeze':
                    if len(value_list) > 0:
                        constraints_string += '$' + key + '\n'
                        for spec_tuple in value_list:
                            constraints_string += ' '.join(spec_tuple) + '\n'
                elif key == 'set':
                    constraints_string += '$' + key + '\n'
                    for spec_tuple in value_list:
                        constraints_string += ' '.join(spec_tuple) + '\n'
                    for d1, d2, d3, d4, v in self.dihedral_idx_values:
                        constraints_string += ("dihedral %d %d %d %d %f\n" % (d1+1, d2+1, d3+1, d4+1, v))
                else:
                    raise KeyError("constraints key %s is not recognized" % key)
            with open('constraints.txt', 'w') as outfile:
                outfile.write(constraints_string)             

    def load_geomeTRIC_output(self):
        """ Load the optimized geometry and energy into a new molecule object and return """
        m = Molecule('opt.xyz')
        with open('energy.txt') as infile:
            m.qm_energies = [float(infile.read())]
        return m

    def launch_optimize(self, job_path=None):
        """ launch an optimization job inside job_path """
        orig_dir = os.getcwd()
        if job_path is not None:
            os.chdir(job_path)
        if self.native_opt:
            self.optimize_native()
        else:
            self.optimize_geomeTRIC()
        os.chdir(orig_dir)

    def load_task_result_m(self, job_path=None):
        """
        Load the result of optimization into a Molecule object, from job_path
        Return the Molecule object
        """
        orig_dir = os.getcwd()
        if job_path is not None:
            os.chdir(job_path)
        if self.native_opt:
            m = self.load_native_output()
        else:
            m = self.load_geomeTRIC_output()
        os.chdir(orig_dir)
        return m

    def run(self, cmd, input_files=None, output_files=None):
        """ Execute a command locally or remotely, based on whether self.work_queue is set """
        if input_files is None:
            input_files = []
        if output_files is None:
            output_files = []
        if self.work_queue is None:
            subprocess.check_call(cmd, shell=True)
        else:
            self.work_queue.submit(cmd, input_files, output_files)

    def find_finished_jobs(self, running_job_path_id, wait_time=10):
        """ Find finished jobs in job_path_set, return a set of job paths """
        assert wait_time > 0
        finished_path_set = set()
        if self.work_queue is None:
            # if running locally, all jobs must have finished already
            for path in running_job_path_id:
                finished_path_set.add(path)
        else:
            # if using work queue, take some time to collect finished job paths
            for t in range(wait_time):
                # check every second if a task finished in work_queue
                taskpath = self.work_queue.check_finished_task_path(wait_time=1)
                if taskpath is not None:
                    taskpath = os.path.relpath(taskpath, self.rootpath)
                    assert taskpath in running_job_path_id, "Finished task path should be one of the running job paths"
                    finished_path_set.add(taskpath)
        return finished_path_set

    # An empty engine will not run any real calculations
    # These functions will be defined in the subclasses
    def optimize_native(self):
        return

    def optimize_geomeTRIC(self):
        return

    def load_native_output(self):
        return


class EnginePsi4(QMEngine):
    def load_input(self, input_file):
        """ Load a Psi4 input file as a Molecule object into self.M
        Only xyz input coordinates are supported for now.
        Exmaple input file:

        memory 12 gb
        molecule {
        0 1
        H  -0.90095  -0.50851  -0.76734
        O  -0.72805   0.02496   0.02398
        O   0.72762   0.03316  -0.02696
        H   0.90782  -0.41394   0.81465
        units angstrom
        no_reorient
        symmetry c1
        }
        set globals {
            basis         6-31+g*
            freeze_core   True
            guess         sad
            scf_type      df
            print         1
        }
        set_num_threads(1)
        gradient('mp2')
        """
        coords = []
        elems = []
        reading_molecule, found_geo = False, False
        psi4_temp = [] # store a template of the input file for generating new ones
        with open(input_file) as psi4in:
            for line in psi4in:
                line_sl = line.strip().lower()
                if line_sl.startswith("molecule"):
                    reading_molecule = True
                    psi4_temp.append(line)
                elif reading_molecule is True:
                    ls = line.split()
                    if len(ls) == 4 and check_all_float(ls[1:]):
                        if not found_geo:
                            found_geo = True
                            psi4_temp.append("$!geometry@here")
                        # parse the xyz format
                        elems.append(ls[0])
                        coords.append(ls[1:4])
                    else:
                        psi4_temp.append(line)
                        if '}' in line:
                            reading_molecule = False
                            psi4_temp.append("$!optking@here")
                else:
                    psi4_temp.append(line)
                if  line_sl.startswith('gradient('):
                    self.temp_type = "gradient"
                elif line_sl.startswith('optimize('):
                    self.temp_type = "optimize"
        assert found_geo, "XYZ geometry not found in molecule block of %s" % input_file
        if self.native_opt:
            assert self.temp_type == 'optimize', "input_file should contain optimize() command to use native opt"
        else:
            assert self.temp_type == 'gradient', "input_file should contain gradient() command to use geomeTRIC"
        # self.psi4_temp will enable writing input files with new geometries
        self.psi4_temp = psi4_temp
        # here self.M can be and will be overwritten by external functions
        self.M = Molecule()
        self.M.elem = elems
        self.M.xyzs = [np.array(coords, dtype=float)]
        self.M.build_topology()

    def write_input(self, filename='input.dat'):
        """ Write output based on self.psi4_temp and self.M, using only geometry of the first frame """
        assert hasattr(self, 'psi4_temp'), "psi4_temp not found, call self.load_input() first"
        with open(filename, 'w') as outfile:
            for line in self.psi4_temp:
                if line == '$!geometry@here':
                    for e, c in zip(self.M.elem, self.M.xyzs[0]):
                        outfile.write("%-7s %13.7f %13.7f %13.7f\n" % (e, c[0], c[1], c[2]))
                elif line == '$!optking@here':
                    if hasattr(self, 'optkingStr'):
                        outfile.write(self.optkingStr)
                else:
                    outfile.write(line)

    def optimize_native(self):
        """ run the constrained optimization using native Optking, in 2 steps:
        1. write a optimization job input file.
        2. run the job
        """
        assert self.temp_type == 'optimize', "To use native optimization, the input file should have optimize() in it"
        if self.extra_constraints is not None:
            raise RuntimeError('extra constraints not supported in Psi4 native optimizations')
        # add the optking command
        self.optkingStr = '\nset optking {\n  fixed_dihedral = ("\n'
        for d1, d2, d3, d4, v in self.dihedral_idx_values:
            # Optking use atom index starting from 1
            self.optkingStr += '        %d  %d  %d  %d  %f\n' % (d1+1, d2+1, d3+1, d4+1, v)
        self.optkingStr += '  ")\n}\n'
        # write input file
        self.write_input('input.dat')
        # run the job
        self.run('psi4 input.dat -o output.dat', input_files=['input.dat'], output_files=['output.dat'])

    def optimize_geomeTRIC(self):
        """ run the constrained optimization using geomeTRIC package, in 3 steps:
        1. Write a constraints.txt file.
        2. Write a gradient job input file.
        3. Run the job
        """
        assert self.temp_type == 'gradient', "To use geomeTRIC package, the input file should have gradient() in it"
        # step 1
        self.write_constraints_txt()
        # step 2
        self.write_input('input.dat')
        # step 3
        self.run('geometric-optimize --qccnv --reset --epsilon 0.0 --psi4 input.dat constraints.txt > optimize.log', input_files=['input.dat', 'constraints.txt'], output_files=['optimize.log', 'opt.xyz', 'energy.txt'])

    def load_native_output(self, filename='output.dat'):
        """ Load the optimized geometry and energy into a new molecule object and return """
        found_opt_result = False
        found_final_geo = False
        final_energy, elems, coords = None, [], []
        with open(filename) as outfile:
            for line in outfile:
                line = line.strip()
                if line.startswith('Final energy is'):
                    final_energy = float(line.split()[-1])
                elif line.startswith('Final optimized geometry and variables'):
                    found_opt_result = True
                elif found_opt_result:
                    ls = line.split()
                    if len(ls) == 4 and check_all_float(ls[1:]):
                        elems.append(ls[0])
                        coords.append(ls[1:4])
        if final_energy is None:
            raise RuntimeError("Final energy not found in %s" % filename)
        if len(elems) == 0 or len(coords) == 0:
            raise RuntimeError("Final geometry not found in %s" % filename)
        m = Molecule()
        m.elem = elems
        m.xyzs = [np.array(coords, dtype=float)]
        m.qm_energies = [final_energy]
        m.build_topology()
        return m


class EngineQChem(QMEngine):
    def load_input(self, input_file):
        """
        Load QChem input
        Example input file:

        $molecule
        0 1
        H  -3.20093  1.59945  -0.91132
        O  -2.89333  1.61677  -0.01202
        O  -1.41314  1.60154   0.01202
        H  -1.10554  1.61886   0.91132
        $end

        $rem
        jobtype              opt
        exchange             hf
        basis                3-21g
        geom_opt_max_cycles  150
        $end
        """
        elems,coords = [], []
        reading_molecule, found_geo = False, False
        qchem_temp = [] # store a template of the input file for generating new ones
        with open(input_file) as qchemin:
            for line in qchemin:
                line_sl = line.strip().lower()
                if line_sl.startswith("$molecule"):
                    reading_molecule = True
                    qchem_temp.append(line)
                elif reading_molecule:
                    ls = line.split()
                    if len(ls) == 4 and check_all_float(ls[1:]):
                        if not found_geo:
                            found_geo = True
                            qchem_temp.append("$!geometry@here")
                        elems.append(ls[0])
                        coords.append(ls[1:])
                    else:
                        qchem_temp.append(line)
                    if line_sl.startswith('$end'):
                        reading_molecule = False
                        qchem_temp.append("$!optblock@here")
                else:
                    qchem_temp.append(line)
                if line_sl.startswith('jobtype'):
                    jobtype = line_sl.split()[1]
                    if jobtype.startswith('opt'):
                        self.temp_type = 'optimize'
                    elif jobtype.startswith('force'):
                        self.temp_type = 'gradient'
        if self.native_opt:
            assert self.temp_type == 'optimize', "input_file should be a opt job to use native opt"
        else:
            assert self.temp_type == 'gradient', "input_file should be a gradient job to use geomeTRIC"
        # self.qchem_temp will enable writing input files with new geometries
        self.qchem_temp = qchem_temp
        # here self.M can be and will be overwritten by external functions
        self.M = Molecule()
        self.M.elem = elems
        self.M.xyzs = [np.array(coords, dtype=float)]
        self.M.build_topology()

    def write_input(self, filename='qc.in'):
        """ Write QChem input using Molecule Class """
        assert hasattr(self, 'qchem_temp'), "self.qchem_temp not set, call load_input() first"
        with open(filename, 'w') as outfile:
            for line in self.qchem_temp:
                if line == '$!geometry@here':
                    for e, c in zip(self.M.elem, self.M.xyzs[0]):
                        outfile.write("%-7s %13.7f %13.7f %13.7f\n" % (e, c[0], c[1], c[2]))
                elif line == "$!optblock@here":
                    if hasattr(self, 'optblockStr'):
                        # self.optblockStr will be set by self.optimize_native()
                        outfile.write(self.optblockStr)
                else:
                    outfile.write(line)

    def optimize_native(self):
        """
        Run the constrained optimization, following QChem 5.0 manual.
        1. write a optimization job input file.
        2. run the job
        """
        assert self.temp_type == 'optimize', "To use native optimization, the input file be an opt job"
        if self.extra_constraints is not None:
            raise RuntimeError('extra constraints not supported in Q-Chem native optimizations')
        # add the $opt block
        self.optblockStr = '\n$opt\nCONSTRAINT\n'
        for d1, d2, d3, d4, v in self.dihedral_idx_values:
            # Optking use atom index starting from 1
            self.optblockStr += 'tors  %d  %d  %d  %d  %f\n' % (d1+1, d2+1, d3+1, d4+1, v)
        self.optblockStr += 'ENDCONSTRAINT\n$end\n'
        # write input file
        self.write_input('qc.in')
        # run the job
        self.run('qchem qc.in qc.out > qc.log', input_files=['qc.in'], output_files=['qc.out', 'qc.log'])

    def optimize_geomeTRIC(self):
        """ run the constrained optimization using geomeTRIC package, in 3 steps:
        1. Write a constraints.txt file.
        2. Write a gradient job input file.
        3. Run the job
        """
        assert self.temp_type == 'gradient', "To use geomeTRIC package, the input file should have gradient() in it"
        # step 1
        self.write_constraints_txt()
        # step 2
        self.write_input('qc.in')
        # step 3
        self.run('geometric-optimize --qccnv --reset --epsilon 0.0 --qchem qc.in constraints.txt > optimize.log', input_files=['qc.in', 'constraints.txt'], output_files=['optimize.log', 'opt.xyz', 'energy.txt'])

    def load_native_output(self, filename='qc.out'):
        """ Load the optimized geometry and energy into a new molecule object and return """
        m = Molecule(filename, ftype="qcout")[-1]
        return m


class EngineTerachem(QMEngine):
    def load_input(self, input_file):
        """
        Load TeraChem input
        Example input file:

        coordinates start.xyz
        run gradient
        basis 6-31g*
        method rb3lyp
        charge 0
        spinmult 1
        dispersion yes
        scf diis+a
        maxit 50
        """
        self.tera_temp = []
        geo_file = None
        with open(input_file) as terain:
            for line in terain:
                # we don't need to change the temp
                self.tera_temp.append(line)
                linest = line.strip()
                if not linest: continue
                key, value = linest.lower().split(None, 1)
                if key == 'coordinates':
                    geo_file = value
                elif key == 'run':
                    if value == 'gradient':
                        self.temp_type = 'gradient'
                    elif value == 'minimize':
                        self.temp_type = 'optimize'
        # place holder for writing native constraints
        self.tera_temp.append('$!constraints@here')
        # check input
        assert geo_file, 'coordinates key not found in input file %s' % input_file
        if self.native_opt:
            assert self.temp_type == 'optimize', "input_file should be a opt job to use native opt"
        else:
            assert self.temp_type == 'gradient', "input_file should be a gradient job to use geomeTRIC"
        # load molecule from separate file, one frame only
        self.M = Molecule(geo_file)[0]
        # store the name of geo_file
        self.tera_geo_file = geo_file

    def write_input(self):
        """ Write TeraChem input files, i.e. run.in and start.xyz """
        assert hasattr(self, 'tera_temp'), "self.tera_temp not set, call load_input() first"
        assert hasattr(self, 'tera_geo_file'), "self.tera_temp not set, call load_input() first"
        with open('run.in', 'w') as terain:
            for line in self.tera_temp:
                if line == "$!constraints@here":
                    if hasattr(self, 'constraintsStr'):
                        # self.optblockStr will be set by self.optimize_native()
                        terain.write(self.constraintsStr)
                else:
                    terain.write(line)
        self.M.write(self.tera_geo_file)

    def optimize_native(self):
        """
        Run the constrained optimization.
        1. write a optimization job input file.
        2. run the job
        """
        assert self.temp_type == 'optimize', "To use native optimization, the input file be an opt job"

        if self.extra_constraints is None:
            self.constraintsStr = '\n$constraint_set\n'
            for d1, d2, d3, d4, v in self.dihedral_idx_values:
                # TeraChem use atom index starting from 1
                self.constraintsStr += 'dihedral %f %d_%d_%d_%d\n' % (v, d1+1, d2+1, d3+1, d4+1)
            self.constraintsStr += '$end\n'
        else:
            self.constraintsStr = '\n'
            for key, value_list in self.extra_constraints.items():
                if key == 'freeze':
                    if len(value_list) > 0:
                        self.constraintsStr += '$constraint_freeze\n'
                        for spec_tuple in value_list:
                            self.constraintsStr += '%s %s\n' % (spec_tuple[0].replace('distance', 'bond'), '_'.join(spec_tuple[1:]))
                        self.constraintsStr += '$end\n\n'
                elif key == 'set':
                    self.constraintsStr += '$constraint_set\n'
                    for spec_tuple in value_list:
                        self.constraintsStr += '%s %s %s\n' % (spec_tuple[0].replace('distance', 'bond'), spec_tuple[-1], '_'.join(spec_tuple[1:-1]))
                    for d1, d2, d3, d4, v in self.dihedral_idx_values:
                        self.constraintsStr += 'dihedral %f %d_%d_%d_%d\n' % (v, d1+1, d2+1, d3+1, d4+1)
                    self.constraintsStr += '$end\n'
                else:
                    raise KeyError("constraints key %s is not recognized" % key)

        # write input file
        self.write_input()
        # run the job
        self.run('terachem run.in > run.out', input_files=['run.in', self.tera_geo_file], output_files=['run.out', 'scr'])

    def optimize_geomeTRIC(self):
        """ run the constrained optimization using geomeTRIC package, in 3 steps:
        1. Write a constraints.txt file.
        2. Write a gradient job input file.
        3. Run the job
        """
        assert self.temp_type == 'gradient', "To use geomeTRIC package, the input file should have gradient() in it"
        # step 1
        self.write_constraints_txt()
        # step 2
        self.write_input()
        # step 3
        self.run('geometric-optimize --qccnv --reset --epsilon 0.0 run.in constraints.txt > optimize.log', input_files=['run.in', self.tera_geo_file, 'constraints.txt'], output_files=['optimize.log', 'opt.xyz', 'energy.txt'])

    def load_native_output(self):
        """ Load the optimized geometry and energy into a new molecule object and return """
        m = Molecule('scr/optim.xyz')[-1]
        # read the energy from optim.xyz comment line
        m.qm_energies = [float(m.comms[0].split(None, 1)[0])]
        return m<|MERGE_RESOLUTION|>--- conflicted
+++ resolved
@@ -78,13 +78,8 @@
                 raise RuntimeError('Trying to read the above constraint line, but constraint mode is not set')
             else:
                 spec_tuple = tuple(line.split())
-<<<<<<< HEAD
-                if spec_tuple[0] not in ['bond','angle','dihedral','xyz']:
+                if spec_tuple[0] not in ['bond','distance','angle','dihedral','xyz']:
                     raise RuntimeError('Only bond, angle, and dihedral, xyz constraints are supported')
-=======
-                if spec_tuple[0] not in ['bond','distance','angle','dihedral']:
-                    raise RuntimeError('Only bond, angle, and dihedral constraints are supported')
->>>>>>> c8a30c28
                 if any([constraint_match(spec_tuple[0], ' '.join(spec_tuple[1:]), excl) for excl in exclude]): continue
                 constraints_dict[constraints_mode].append(spec_tuple)
     return constraints_dict
